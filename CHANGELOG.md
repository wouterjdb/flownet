# Change Log for FlowNet
All notable changes to `FlowNet` will be documented in this file.
This project adheres to [Semantic Versioning](https://semver.org/).

## Unreleased

### Added
<<<<<<< HEAD
- [#356](https://github.com/equinor/flownet/pull/356) Added option to distribute the original volume over the FlowNet tubes in a Voronoi-diagram style. I.e., areas with a high density of FlowNet tubes get a lower volume per tube.
=======

### Fixes

### Changes
- [#363](https://github.com/equinor/flownet/pull/363) Drop Python 3.6 support.

## [0.5.2] - 2021-03-19

### Added
- [#365](https://github.com/equinor/flownet/pull/365) Analytics workflow now also available for prediction mode.
>>>>>>> e7f749a1
- [#351](https://github.com/equinor/flownet/pull/351) Added simple plotting tool that allows for plotting of FlowNet ensembles and observations.

### Fixes
- [#365](https://github.com/equinor/flownet/pull/365) Fixes bug where the parquet parameters file would not be saved for iterations larger than 9. 

### Changes
- [#365](https://github.com/equinor/flownet/pull/365) Structure change of the code. Moved all forward models called from ERT to a seperate folder ert/forward_models. Scripts moved: delete_simulation_output, save_iteration_parameters, iteration_analytics, render_realization and flow_job. 
- [#347](https://github.com/equinor/flownet/pull/347) Additional flow nodes is now allowed to be either a list (equal length of number of layers) or a single integer (which will be split over the layers according to volume of concave hull).

## [0.5.1] - 2021-03-03

### Fixes
- [#346](https://github.com/equinor/flownet/pull/346) Fixes bug where the analytics module would fail for iterations larger than 9 (i.e., iteration number with two or more digits).

## [0.5.0] - 2021-02-26

### Added
- [#341](https://github.com/equinor/flownet/pull/341) Added option to add a min permeability threshold for which tubes are deactivated when the permeability is below this value.
- [#305](https://github.com/equinor/flownet/pull/305) Functionality of generating seperate flownets per layer is enabled, additional nodes are split between the layers according to the volume of concave hull of the layers.
- [#298](https://github.com/equinor/flownet/pull/298) Connections between (well)nodes that go through non-reservoir are now removed. Angle threshold export to user.
- [#296](https://github.com/equinor/flownet/pull/296) Adapted perforation strategy to allow for layering + bug fixes in the 'multiple' and 'multiple_based_on_workovers' perforation strategies.
- [#284](https://github.com/equinor/flownet/pull/284) Added the option to specify cumulative phase rates as observations (WOPT, WWPT, WGPT, WGIT, WWIT)

### Fixes
- [#339](https://github.com/equinor/flownet/pull/339) Fixes bug where the analytics module would fail when a well name filter was supplied.
- [#325](https://github.com/equinor/flownet/pull/325) Fixes bug where the analytics module would repeat the 8th iteration analytics for iterations larger than 9.
- [#256](https://github.com/equinor/flownet/pull/256) Fixes issues with duplicate names in hyperopt by using the full path in yaml for hyperopt parameter names.
- [#272](https://github.com/equinor/flownet/pull/272) Adds resampling of observation dates at requested frequency by finding nearest date among existing observation dates (i.e., no interpolated dates added)

### Changes
- [#342](https://github.com/equinor/flownet/pull/342) Additional flow nodes are now a list in the configuration file, which allows for variation in the number of addtional nodes from layer to layer.
- [#337](https://github.com/equinor/flownet/pull/337) You can now add multiple analytics workflows in your FlowNet config. This is also a breaking change in that it requires you to change the ert.analysis keyword to being a list.
- [#322](https://github.com/equinor/flownet/pull/322) RSVD input through csv files can now be done either as one table used for all EQLNUM regions, or as one table for each EQLNUM region. The csv file needs a header with column names "depth", "rs" and "eqlnum" (the latter only when multiple tables are defined).

## [0.4.0] - 2020-11-18

### Added
- [#251](https://github.com/equinor/flownet/pull/251) The number of available prior distributions have been expanded. It is now also possible to define the following probability distributions in the config yaml: _normal_, _lognormal_, _truncated normal_, _triangular_, _constant_, in addidion to the prevously defined ones _uniform_ and _loguniform_. This can be done for the following parameters: _bulk volume multiplier_, _porosity_, _permeability_, _aquifer size_, _fault multipliers_, _contacts (owc, goc, gwc)_ and _relative permeability parameters_.
- [#234](https://github.com/equinor/flownet/pull/234) Added [mlflow](https://www.mlflow.org/) in combination with [hyperopt](https://github.com/hyperopt/hyperopt) which allows running flownet in batch to explore and optimise hyperparameters.
- [#221](https://github.com/equinor/flownet/pull/221) For traceability and reproducibility, the FlowNet configuration file is now automatically copied to the output folder. The content of 'pip freeze' is stored in the file 'pipfreeze.output' in the output folder.
- [#220](https://github.com/equinor/flownet/pull/220) User can now provide the historical _control mode_ in the production wells and _control mode_/_target_ in the injection wells. One value for each, applied to all wells.
- [#199](https://github.com/equinor/flownet/pull/199) Added the possibility of defining a 'base' value for all parameters related to relative permeability. This provides the opportunity to interpolate between three relative permeability models. All the 'min' values will be used to construct a pessimistic or low model, the 'base' values are used for a 'base' model, and the 'high' values are used for an optimistic or high model value. The history matching can then be done with only one (two for three phase models - oil/water and gas/oil interpolated independently) relative permeability parameter(s) per SATNUM region.
- [#197](https://github.com/equinor/flownet/pull/197) Added opening/closing of connections based on straddling/plugging/perforations through time. This PR also adds a new perforation strategy `multiple_based_on_workovers` which models the well connections with as few connections as possible taking into account opening/closing of groups of connections. 
- [#188](https://github.com/equinor/flownet/pull/188) The possibility to extract regions from an input simulation model extended to also include SATNUM regions. For relative permeability, the scheme keyword can be set to 'regions_from_sim' in the configuration file.
- [#189](https://github.com/equinor/flownet/pull/189) User can now provide both a _base_ configuration file, and an optional extra configuration file which will be used to override the base settings.
- [#155](https://github.com/equinor/flownet/pull/155) Adds reading of simulation 'well logs' to condition the priors of permeability and porosity based using kriging

### Changed
- [#199](https://github.com/equinor/flownet/pull/199) Removed deprecated parameters in pyscal ('krowend', 'krogend') from config file. Added 'kroend' to config file. 
- [#228](https://github.com/equinor/flownet/pull/228) FlowNet is now `pip` installable without any dependency compilations (also the custom ERT forward model running Flow is installed automatically). Note that any `simulator` part of configuration files need to be removed.


## [0.3.0] - 2020-09-14
### Added
- [#160](https://github.com/equinor/flownet/pull/160) Adds the possibility to extract regions from an existing model when the data source is a simulation model. For equil, the scheme key can be set to 'regions_from_sim'
- [#157](https://github.com/equinor/flownet/pull/157) Adds a new 'time-weighted average open perforation location' perforation strategy called `time_avg_open_location`. 
- [#150](https://github.com/equinor/flownet/pull/150) Adds this changelog.
- [#146](https://github.com/equinor/flownet/pull/146) Added about page to documentation with logo of industry and research institute partners.
- [#138](https://github.com/equinor/flownet/pull/138) Print message to terminal when the schedule is being generated instead of utter silence.
- [#134](https://github.com/equinor/flownet/pull/134) Egg [model](https://github.com/equinor/flownet-testdata/blob/master/egg/ci_config/assisted_history_matching.yml) added in CI.
- [#128](https://github.com/equinor/flownet/pull/128) Add possibility to use the original simulation model volume as volumetric constraints for adding new nodes as well as the option to set a maximum connection length.
- [#115](https://github.com/equinor/flownet/pull/115) Documentation of the preliminary Egg model results have been added.
- [#104](https://github.com/equinor/flownet/pull/104) Adds a new FlowNet logo.
- [#98](https://github.com/equinor/flownet/pull/98) Rock and Aquifer keywords are now allowed to be optional parameters.
- [#95](https://github.com/equinor/flownet/pull/95), [#97](https://github.com/equinor/flownet/pull/97) Relative permeability and `training_set_end_date` are now allowed to be optional. The training set definition will be checked upon parsing the configfile.
- [#90](https://github.com/equinor/flownet/pull/90) Running the analysis workflow is now optional.
- [#77](https://github.com/equinor/flownet/pull/77) Adds a warning message when the `WSTAT` keyword is not present in the original simulation data deck. The default status is `OPEN`.

### Fixed
- [#141](https://github.com/equinor/flownet/pull/141) Fixed misplacement of `WCONINJH` target (`RATE` / `BHP`). The default `RATE` is however still always used.
- [#137](https://github.com/equinor/flownet/pull/137) After having moved all example data to [flownet-testdata](https://github.com/equinor/flownet-testdata) the examples folder had no use longer. Removed.
- [#136](https://github.com/equinor/flownet/pull/136) The ERT queue name was wrongly required in the config file. It is now allowed to have no value.
- [#119](https://github.com/equinor/flownet/pull/119) Workaround for [equinor/libres#984](https://github.com/equinor/libres/issues/984)
- [#92](https://github.com/equinor/flownet/pull/92) Fixed problem where the last production well would not correctly be shut.
- [#88](https://github.com/equinor/flownet/pull/88), [#106](https://github.com/equinor/flownet/pull/92), [#108](https://github.com/equinor/flownet/pull/108), [#110](https://github.com/equinor/flownet/pull/110) Fixed bugs in parsing the config that were a result of a changed behavior in configsuite where an item that has subitems with subitems, no longer can be tested for all `None` as the subitem with subitems in fact is a `NamedDict` with all `None`.
- [#89](https://github.com/equinor/flownet/pull/89), [#91](https://github.com/equinor/flownet/pull/91), [#99](https://github.com/equinor/flownet/pull/99) Updates and fixes in git workflow.
- [#81](https://github.com/equinor/flownet/pull/81) Various bugfixes in the analysis workflow are now solved.
- [#75](https://github.com/equinor/flownet/pull/75) Resampling via the config path is no longer supported. This PR removes also the resampling option from the config file parser.
 
### Changed
- [#147](https://github.com/equinor/flownet/pull/147) The observation uncertainty now only needs to be specified for the vectors that are actually used in the conditioning. This PR also adds possibility of defining uncertainty for WWIR and WGIR into the flownet config YAML.
- [#132](https://github.com/equinor/flownet/pull/132) The observation uncertainty, used for conditioning models, is now exposed to the user via the configuration file instead of hidden in the `observations.yamlobs.jinja2` template. This PR also introduced a wider usage of passing around the `ConfigSuit.snapshot`.
- [#128](https://github.com/equinor/flownet/pull/117) Simulation models and configuration files used in CI are now coming from [flownet-testdata](https://github.com/equinor/flownet-testdata) and are thus no longer an integral part of the flownet repository.
- [#125](https://github.com/equinor/flownet/pull/125) AHM and prediction `subprocess` call are now being performed through a common `run_ert_subprocess` function call.
- [#123](https://github.com/equinor/flownet/pull/123) Significant speed-up of the fault raytracing by limiting the ray tracing to the bounding box of individual connections instead of ray tracing over all triangles of all faults for each connection.
- [#111](https://github.com/equinor/flownet/pull/111) Phases present in the FlowNet model are to be set manually in configuration by the user.
- [#63](https://github.com/equinor/flownet/pull/63) The default simulator name has now been changed to _Flow_.
- [#80](https://github.com/equinor/flownet/pull/80) FlowNet now supports relative paths in the config file.

## [0.2.0] - 2020-06-25

- No changelog was maintained until this release<|MERGE_RESOLUTION|>--- conflicted
+++ resolved
@@ -5,9 +5,7 @@
 ## Unreleased
 
 ### Added
-<<<<<<< HEAD
 - [#356](https://github.com/equinor/flownet/pull/356) Added option to distribute the original volume over the FlowNet tubes in a Voronoi-diagram style. I.e., areas with a high density of FlowNet tubes get a lower volume per tube.
-=======
 
 ### Fixes
 
@@ -18,7 +16,6 @@
 
 ### Added
 - [#365](https://github.com/equinor/flownet/pull/365) Analytics workflow now also available for prediction mode.
->>>>>>> e7f749a1
 - [#351](https://github.com/equinor/flownet/pull/351) Added simple plotting tool that allows for plotting of FlowNet ensembles and observations.
 
 ### Fixes
