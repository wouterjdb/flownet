# Change Log for FlowNet
All notable changes to `FlowNet` will be documented in this file.
This project adheres to [Semantic Versioning](https://semver.org/).

## [Unreleased]
### Added
<<<<<<< HEAD
- [#155](https://github.com/equinor/flownet/pull/155) Adds reading of simulation 'well logs' to condition the priors of permeability and porosity based on spatial kriging of well logs.
=======
- [#157](https://github.com/equinor/flownet/pull/157) Adds a new 'time-weighted average open perforation location' perforation strategy called `time_avg_open_location`. 
>>>>>>> 136cc6ab
- [#115](https://github.com/equinor/flownet/pull/150) Adds this changelog.
- [#146](https://github.com/equinor/flownet/pull/146) Added about page to documentation with logo of industry and research institute partners.
- [#138](https://github.com/equinor/flownet/pull/138) Print message to terminal when the schedule is being generated instead of utter silence.
- [#134](https://github.com/equinor/flownet/pull/134) Egg [model](https://github.com/equinor/flownet-testdata/blob/master/egg/ci_config/assisted_history_matching.yml) added in CI.
- [#128](https://github.com/equinor/flownet/pull/128) Add possibility to use the original simulation model volume as volumetric constraints for adding new nodes as well as the option to set a maximum connection length.
- [#115](https://github.com/equinor/flownet/pull/115) Documentation of the preliminary Egg model results have been added.
- [#104](https://github.com/equinor/flownet/pull/104) Adds a new FlowNet logo.
- [#98](https://github.com/equinor/flownet/pull/98) Rock and Aquifer keywords are now allowed to be optional parameters.
- [#95](https://github.com/equinor/flownet/pull/95), [#97](https://github.com/equinor/flownet/pull/97) Relative permeability and `training_set_end_date` are now allowed to be optional. The training set definition will be checked upon parsing the configfile.
- [#90](https://github.com/equinor/flownet/pull/90) Running the analysis workflow is now optional.
- [#77](https://github.com/equinor/flownet/pull/77) Adds a warning message when the `WSTAT` keyword is not present in the original simulation data deck. The default status is `OPEN`.

### Fixed
- [#141](https://github.com/equinor/flownet/pull/141) Fixed misplacement of `WCONINJH` target (`RATE` / `BHP`). The default `RATE` is however still always used.
- [#137](https://github.com/equinor/flownet/pull/137) After having moved all example data to [flownet-testdata](https://github.com/equinor/flownet-testdata) the examples folder had no use longer. Removed.
- [#136](https://github.com/equinor/flownet/pull/136) The ERT queue name was wrongly required in the config file. It is now allowed to have no value.
- [#119](https://github.com/equinor/flownet/pull/119) Workaround for [equinor/libres#984](https://github.com/equinor/libres/issues/984)
- [#92](https://github.com/equinor/flownet/pull/92) Fixed problem where the last production well would not correctly be shut.
- [#88](https://github.com/equinor/flownet/pull/88), [#106](https://github.com/equinor/flownet/pull/92), [#108](https://github.com/equinor/flownet/pull/108), [#110](https://github.com/equinor/flownet/pull/110) Fixed bugs in parsing the config that were a result of a changed behavior in configsuite where an item that has subitems with subitems, no longer can be tested for all `None` as the subitem with subitems in fact is a `NamedDict` with all `None`.
- [#89](https://github.com/equinor/flownet/pull/89), [#91](https://github.com/equinor/flownet/pull/91), [#99](https://github.com/equinor/flownet/pull/99) Updates and fixes in git workflow.
- [#81](https://github.com/equinor/flownet/pull/81) Various bugfixes in the analysis workflow are now solved.
- [#75](https://github.com/equinor/flownet/pull/75) Resampling via the config path is no longer supported. This PR removes also the resampling option from the config file parser.

### Changed
- [#132](https://github.com/equinor/flownet/pull/132) The observation uncertainty, used for conditioning models, is now exposed to the user via the configuration file instead of hidden in the `observations.yamlobs.jinja2` template. This PR also introduced a wider usage of passing around the `ConfigSuit.snapshot`.
- [#128](https://github.com/equinor/flownet/pull/117) Simulation models and configuration files used in CI are now coming from [flownet-testdata](https://github.com/equinor/flownet-testdata) and are thus no longer an integral part of the flownet repository.
- [#125](https://github.com/equinor/flownet/pull/125) AHM and prediction `subprocess` call are now being performed through a common `run_ert_subprocess` function call.
- [#123](https://github.com/equinor/flownet/pull/123) Significant speed-up of the fault raytracing by limiting the ray tracing to the bounding box of individual connections instead of ray tracing over all triangles of all faults for each connection.
- [#111](https://github.com/equinor/flownet/pull/111) Phases present in the FlowNet model are to be set manually in configuration by the user.
- [#63](https://github.com/equinor/flownet/pull/63) The default simulator name has now been changed to _Flow_.
- [#80](https://github.com/equinor/flownet/pull/80) FlowNet now supports relative paths in the config file.

## [0.2.0] - 2020-06-25

- No changelog was maintained until this release<|MERGE_RESOLUTION|>--- conflicted
+++ resolved
@@ -4,11 +4,8 @@
 
 ## [Unreleased]
 ### Added
-<<<<<<< HEAD
-- [#155](https://github.com/equinor/flownet/pull/155) Adds reading of simulation 'well logs' to condition the priors of permeability and porosity based on spatial kriging of well logs.
-=======
+- [#155](https://github.com/equinor/flownet/pull/155) Adds reading of simulation 'well logs' to condition the priors of permeability and porosity based on spatial kriging of 
 - [#157](https://github.com/equinor/flownet/pull/157) Adds a new 'time-weighted average open perforation location' perforation strategy called `time_avg_open_location`. 
->>>>>>> 136cc6ab
 - [#115](https://github.com/equinor/flownet/pull/150) Adds this changelog.
 - [#146](https://github.com/equinor/flownet/pull/146) Added about page to documentation with logo of industry and research institute partners.
 - [#138](https://github.com/equinor/flownet/pull/138) Print message to terminal when the schedule is being generated instead of utter silence.
