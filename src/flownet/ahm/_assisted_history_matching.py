--- conflicted
+++ resolved
@@ -51,11 +51,7 @@
         """
         self._network: NetworkModel = network
         self._schedule: Schedule = schedule
-        self._parameters: List[Parameter] = parameters
-<<<<<<< HEAD
-
-=======
->>>>>>> 56c2abbe
+        self._parameters: List[Parameter] = parameter
         self._config: ConfigSuite.snapshot = config
 
     def create_ert_setup(self, args: argparse.Namespace, training_set_fraction: float):
