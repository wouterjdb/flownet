import argparse
from typing import Union, List, Optional

import numpy as np
import pandas as pd
from scipy.optimize import minimize
from configsuite import ConfigSuite

from ..realization import Schedule
from ..network_model import NetworkModel
from ..network_model import create_connections
from ._assisted_history_matching import AssistedHistoryMatching

from ..parameters import (
    PorvPoroTrans,
    RockCompressibility,
    RelativePermeability,
    Aquifer,
    Equilibration,
    FaultTransmissibility,
)
from ..data import FlowData


def _find_training_set_fraction(
    schedule: Schedule, config: ConfigSuite.snapshot
) -> float:
    """
    Args:
        schedule: FlowNet Schedule instance
        config: Information from the FlowNet config yaml
    Returns:
        Fraction of the observations to be used as a training set

    """
    training_set_fraction = 1.0

    if config.flownet.training_set_end_date is not None:
        if (
            not schedule.get_first_date()
            <= config.flownet.training_set_end_date
            <= schedule.get_dates()[-1]
        ):
            raise AssertionError("Training set end date outside of date range")
        training_set_fraction = float(
            sum(
                date < config.flownet.training_set_end_date
                for date in schedule.get_dates()
            )
            / len(schedule.get_dates())
        )
    elif config.flownet.training_set_fraction is not None:
        training_set_fraction = config.flownet.training_set_fraction

    return training_set_fraction


def _get_distribution(
    parameters: Union[str, List[str]], parameters_config: dict, index: list
) -> pd.DataFrame:
    """
    Create the distribution min-max for one or more parameters

    Args:
        parameters: which parameter(s) should be outputted in the dataframe
        parameters_config: the parameters definition from the configuration file
        index: listing used to determine how many times to repeat the distribution

    Returns:
        A dataframe with distributions for the requested parameter(s)

    """
    if not isinstance(parameters, list):
        parameters = [parameters]

    df = pd.DataFrame(index=index)

    for parameter in parameters:
        parameter_config = getattr(parameters_config, parameter)

        if parameter_config.mean is not None:
            mean = parameter_config.mean

            if parameter_config.loguniform is True:
                # pylint: disable=cell-var-from-loop
                if parameter_config.max is not None:
                    dist_max = parameter_config.max
                    dist_min = minimize(
                        lambda x: (mean - ((dist_max - x) / np.log(dist_max / x))) ** 2,
                        x0=mean,
                        tol=1e-9,
                        method="L-BFGS-B",
                        bounds=[(1e-9, mean)],
                    ).x[0]
                else:
                    dist_min = parameter_config.min
                    dist_max = minimize(
                        lambda x: (mean - ((x - dist_min) / np.log(x / dist_min))) ** 2,
                        x0=mean,
                        tol=1e-9,
                        method="L-BFGS-B",
                        bounds=[(mean, None)],
                    ).x[0]
            else:
                if parameter_config.max is not None:
                    dist_max = parameter_config.max
                    dist_min = mean - (dist_max - mean)
                else:
                    dist_min = parameter_config.min
                    dist_max = mean + (mean - dist_min)
        else:
            dist_min = parameter_config.min
            dist_max = parameter_config.max

        df[f"minimum_{parameter}"] = dist_min
        df[f"maximum_{parameter}"] = dist_max
        df[f"loguniform_{parameter}"] = parameter_config.loguniform

    return df


# pylint: disable=too-many-branches,too-many-statements
def run_flownet_history_matching(
    config: ConfigSuite.snapshot, args: argparse.Namespace
):
    """
    Creates and runs an ERT setup, given user configuration.

    Args:
        config: Configsuite parsed user provided configuration.
        args: Argparse parsed command line arguments.

    Returns:
        Nothing

    """
    # pylint: disable=too-many-locals

    # Define variables
    area = 100
    cell_length = config.flownet.cell_length
    fast_pyscal = config.flownet.fast_pyscal

    # Load production and well coordinate data
    field_data = FlowData(
        config.flownet.data_source.simulation.input_case,
        perforation_handling_strategy=config.flownet.perforation_handling_strategy,
    )
    df_production_data: pd.DataFrame = field_data.production
    df_coordinates: pd.DataFrame = field_data.coordinates

    # Load fault data if required
    df_fault_planes: Optional[
        pd.DataFrame
    ] = field_data.faults if config.model_parameters.fault_mult else None
<<<<<<< HEAD
    df_connections: pd.DataFrame = create_connections(df_coordinates, config)
=======

    concave_hull_bounding_boxes: Optional[np.ndarray] = None
    if config.flownet.data_source.concave_hull:
        concave_hull_bounding_boxes = field_data.grid_cell_bounding_boxes

    df_connections: pd.DataFrame = create_connections(
        df_coordinates, config, concave_hull_bounding_boxes=concave_hull_bounding_boxes
    )
>>>>>>> 627a21a4

    network = NetworkModel(
        df_connections,
        cell_length=cell_length,
        area=area,
        fault_planes=df_fault_planes,
        fault_tolerance=config.flownet.fault_tolerance,
    )

    schedule = Schedule(network, df_production_data, config.name)

    #########################################
    # Set the range on uncertain parameters #
    #########################################

    ##########################################
    # Pore volume, porosity and permeability #
    ##########################################

    # Create a tube index to cell index dataframe:
    ti2ci = pd.DataFrame(data=network.grid.index, index=network.grid.model)

    porv_poro_trans_dist_values = _get_distribution(
        ["bulkvolume_mult", "porosity", "permeability"],
        config.model_parameters,
        network.grid.model.unique(),
    )

    #########################################
    # Relative Permeability                 #
    #########################################

    # Create a Pandas dataframe with all SATNUMs based on the chosen scheme
    if config.model_parameters.relative_permeability.scheme == "individual":
        df_satnum = pd.DataFrame(
            range(1, len(network.grid.index) + 1), columns=["SATNUM"]
        )
    elif config.model_parameters.relative_permeability.scheme == "global":
        df_satnum = pd.DataFrame([1] * len(network.grid.index), columns=["SATNUM"])
    else:
        raise ValueError(
            f"The relative permeability scheme "
            f"'{config.model_parameters.relative_permeability.scheme}' is not valid.\n"
            f"Valid options are 'global' or 'individual'."
        )

    # Create a pandas dataframe with all parameter definition for each individual tube
    relperm_dist_values = pd.DataFrame(
        columns=["parameter", "minimum", "maximum", "loguniform", "satnum"]
    )

    relperm_dict = {
        key: values
        for key, values in config.model_parameters.relative_permeability._asdict().items()
        if not all(value is None for value in values)
    }

    relperm_parameters = {
        key: relperm_dict[key] for key in relperm_dict if key != "scheme"
    }

    for i in df_satnum["SATNUM"].unique():
        info = [
            relperm_parameters.keys(),
            [relperm_parameters[key].min for key in relperm_parameters],
            [relperm_parameters[key].max for key in relperm_parameters],
            [False] * len(relperm_parameters),
            [i] * len(relperm_parameters),
        ]

        relperm_dist_values = relperm_dist_values.append(
            pd.DataFrame(
                list(map(list, zip(*info))),
                columns=["parameter", "minimum", "maximum", "loguniform", "satnum"],
            ),
            ignore_index=True,
        )

    #########################################
    # Equilibration                         #
    #########################################

    # Create a Pandas dataframe with all EQLNUM based on the chosen scheme
    if config.model_parameters.equil.scheme == "individual":
        df_eqlnum = pd.DataFrame(
            range(1, len(network.grid.index) + 1), columns=["EQLNUM"]
        )
    elif config.model_parameters.equil.scheme == "global":
        df_eqlnum = pd.DataFrame([1] * len(network.grid.index), columns=["EQLNUM"])
    else:
        raise ValueError(
            f"The equilibration scheme "
            f"'{config.model_parameters.relative_permeability.scheme}' is not valid.\n"
            f"Valid options are 'global' or 'individual'."
        )

    # Create a pandas dataframe with all parameter definition for each individual tube
    equil_dist_values = pd.DataFrame(
        columns=["parameter", "minimum", "maximum", "loguniform", "eqlnum"]
    )

    equil_config = config.model_parameters.equil
    for i in df_eqlnum["EQLNUM"].unique():
        info = [
            ["datum_pressure", "owc_depth", "gwc_depth", "goc_depth"],
            [
                equil_config.datum_pressure.min,
                None if equil_config.owc_depth is None else equil_config.owc_depth.min,
                None if equil_config.gwc_depth is None else equil_config.gwc_depth.min,
                None if equil_config.goc_depth is None else equil_config.goc_depth.min,
            ],
            [
                equil_config.datum_pressure.max,
                None if equil_config.owc_depth is None else equil_config.owc_depth.max,
                None if equil_config.gwc_depth is None else equil_config.gwc_depth.max,
                None if equil_config.goc_depth is None else equil_config.goc_depth.max,
            ],
            [False] * 4,
            [i] * 4,
        ]

        equil_dist_values = equil_dist_values.append(
            pd.DataFrame(
                list(map(list, zip(*info))),
                columns=["parameter", "minimum", "maximum", "loguniform", "eqlnum"],
            ),
            ignore_index=True,
        )

    equil_dist_values.dropna(inplace=True)

    #########################################
    # Fault transmissibility                #
    #########################################

    if isinstance(network.faults, dict):
        fault_mult_dist_values = _get_distribution(
            ["fault_mult"], config.model_parameters, list(network.faults.keys()),
        )

    #########################################
    # Aquifer                               #
    #########################################

    if all(config.model_parameters.aquifer) and all(
        config.model_parameters.aquifer.size_in_bulkvolumes
    ):

        aquifer_config = config.model_parameters.aquifer

        # Create a Pandas dataframe with parameters for all aquifers, based on the chosen scheme
        if aquifer_config.scheme == "individual":
            df_aquid = pd.DataFrame(
                range(1, len(network.aquifers_xyz) + 1), columns=["AQUID"]
            )
        elif aquifer_config.scheme == "global":
            df_aquid = pd.DataFrame([1] * len(network.aquifers_xyz), columns=["AQUID"])
        else:
            raise ValueError(
                f"The aquifer scheme "
                f"'{aquifer_config['scheme']}' is not valid.\n"
                f"Valid options are 'global' or 'individual'."
            )

        # Create a pandas dataframe with all parameter definition for each individual tube
        aquifer_dist_values = pd.DataFrame(
            columns=["parameter", "minimum", "maximum", "loguniform", "aquid"]
        )

        aquifer_parameters = {
            key: value
            for key, value in aquifer_config._asdict().items()
            if key not in ("scheme", "type", "fraction", "delta_depth", "datum_depth")
        }

        for i in df_aquid["AQUID"].unique():
            info = [
                aquifer_parameters.keys(),
                [param.min for param in aquifer_parameters.values()],
                [param.max for param in aquifer_parameters.values()],
                [param.loguniform for param in aquifer_parameters.values()],
                [i] * len(aquifer_parameters),
            ]

            aquifer_dist_values = aquifer_dist_values.append(
                pd.DataFrame(
                    list(map(list, zip(*info))),
                    columns=["parameter", "minimum", "maximum", "loguniform", "aquid"],
                ),
                ignore_index=True,
            )

    # ******************************************************************************

    parameters = [
        PorvPoroTrans(porv_poro_trans_dist_values, ti2ci, network),
        RelativePermeability(
            relperm_dist_values,
            ti2ci,
            df_satnum,
            config.flownet.phases,
            fast_pyscal=fast_pyscal,
        ),
        Equilibration(
            equil_dist_values,
            network,
            ti2ci,
            df_eqlnum,
            equil_config.datum_depth,
            config.flownet.pvt.rsvd,
        ),
    ]

    if all(config.model_parameters.rock_compressibility):
        parameters.append(
            RockCompressibility(
                config.model_parameters.rock_compressibility.reference_pressure,
                config.model_parameters.rock_compressibility.min,
                config.model_parameters.rock_compressibility.max,
            ),
        )

    if all(config.model_parameters.aquifer) and all(
        config.model_parameters.aquifer.size_in_bulkvolumes
    ):
        parameters.append(
            Aquifer(aquifer_dist_values, network, scheme=aquifer_config.scheme)
        )

    if isinstance(network.faults, dict):
        parameters.append(FaultTransmissibility(fault_mult_dist_values, network))

    ahm = AssistedHistoryMatching(
        network, schedule, parameters, config=config._asdict(),
    )

    ahm.create_ert_setup(
        args=args, training_set_fraction=_find_training_set_fraction(schedule, config),
    )

    ahm.report()

    ahm.run_ert(weights=config.ert.ensemble_weights)<|MERGE_RESOLUTION|>--- conflicted
+++ resolved
@@ -153,9 +153,6 @@
     df_fault_planes: Optional[
         pd.DataFrame
     ] = field_data.faults if config.model_parameters.fault_mult else None
-<<<<<<< HEAD
-    df_connections: pd.DataFrame = create_connections(df_coordinates, config)
-=======
 
     concave_hull_bounding_boxes: Optional[np.ndarray] = None
     if config.flownet.data_source.concave_hull:
@@ -164,7 +161,6 @@
     df_connections: pd.DataFrame = create_connections(
         df_coordinates, config, concave_hull_bounding_boxes=concave_hull_bounding_boxes
     )
->>>>>>> 627a21a4
 
     network = NetworkModel(
         df_connections,
