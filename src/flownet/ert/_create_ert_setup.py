import os
import pathlib
import argparse
import pickle
import shutil
from typing import List

import jinja2
import numpy as np

from ._create_synthetic_refcase import create_synthetic_refcase
from ..parameters import Parameter
from ..realization import Schedule


_TEMPLATE_ENVIRONMENT = jinja2.Environment(
    loader=jinja2.PackageLoader("flownet", "templates"),
    undefined=jinja2.StrictUndefined,
)
_TEMPLATE_ENVIRONMENT.globals["isnan"] = np.isnan
_MODULE_FOLDER = pathlib.Path(os.path.dirname(os.path.realpath(__file__)))


def _create_observation_file(
    schedule: Schedule,
    obs_file: pathlib.Path,
    config: dict,
    training_set_fraction: float = 1,
    yaml: bool = False,
):
    # pylint: disable=no-self-use
    """
    Creates an ERT observation file from a given schedule instance.
    It has not yet been decided if schedule is to be given at creation or should be part
    of self.

    Args:
        schedule: FlowNet Schedule instance to create observations from.
        obs_file: Path to store the observation file.
        config: Dictionary of config information
        training_set_fraction: Fraction of observations in schedule to use in training set
        yaml: Flag to indicate whether a yaml observation file is to be stored. False means ertobs.

    Returns:
        Nothing

    """
    num_training_dates = round(len(schedule.get_dates()) * training_set_fraction)

    if yaml:
        template = _TEMPLATE_ENVIRONMENT.get_template("observations.yamlobs.jinja2")
        with open(obs_file, "w") as fh:
            fh.write(
                template.render(
                    {
                        "schedule": schedule,
                        "error_config": config[
                            "flownet"
                        ].data_source.simulation.vectors,
                    }
                )
            )
    else:
        template = _TEMPLATE_ENVIRONMENT.get_template("observations.ertobs.jinja2")
        with open(obs_file, "w") as fh:
            fh.write(
                template.render(
                    {
                        "schedule": schedule,
                        "error_config": config[
                            "flownet"
                        ].data_source.simulation.vectors,
                        "num_training_dates": num_training_dates,
                    }
                )
            )


def _create_ert_parameter_file(
    parameters: List[Parameter], output_folder: pathlib.Path
) -> None:
    """
    Takes in the parameters prior distribution as a dataframe,
    and outputs them in an ert parameter definition file

    Args:
        parameters: List with Paratemers
        output_folder: Path to the output_folder

    Returns:
        Nothing

    """
    with open(output_folder / "parameters.ertparam", "w") as fh:
        index = 0  # Prepend index in parameter name to enforce uniqueness in ERT
        for parameter in parameters:
            for random_variable in parameter.random_variables:
                variable_name = str(index) + "_" + parameter.__class__.__name__.lower()
                fh.write(f"{variable_name} {random_variable.ert_gen_kw}\n")
                index += 1

    # This is an ERT workaround. ERT parameter configuration needs a template file
    # which we don't use. Call the template file "EMPTYFILE" and let be it empty.
    open(output_folder / "EMPTYFILE", "a").close()


def create_ert_setup(  # pylint: disable=too-many-arguments
    args: argparse.Namespace,
    network,
    schedule: Schedule,
    config: dict,
    parameters=None,
<<<<<<< HEAD
=======
    random_seed=None,
    perforation_strategy: str = None,
    reference_simulation: str = None,
>>>>>>> 2bf65a60
    training_set_fraction: float = 1,
    prediction_setup: bool = False,
):
    """
        Create a ready-to-go ERT setup in output_folder.

        Args:
            schedule: FlowNet Schedule instance to create ERT setup from
            args: Arguments given to FlowNet at execution
            training_set_fraction: Fraction of observations to be used for model training (default = 1)

        Returns:
            Nothing

        """

    # Create output folders if they don't exist
    output_folder = pathlib.Path(args.output_folder)
    os.makedirs(output_folder, exist_ok=True)

    # Derive absolute path to reference simulation case
    if reference_simulation:
        path_ref_sim = pathlib.Path(reference_simulation).resolve()
    else:
        path_ref_sim = pathlib.Path(".").resolve()

    if prediction_setup:
        ert_config_file = output_folder / "pred_config.ert"
        template = _TEMPLATE_ENVIRONMENT.get_template("pred_config.ert.jinja2")
    else:
        ert_config_file = output_folder / "ahm_config.ert"
        template = _TEMPLATE_ENVIRONMENT.get_template("ahm_config.ert.jinja2")

    # Pickle network
    with open(output_folder / "network.pickled", "wb") as fh:
        pickle.dump(network, fh)

    # Pickle schedule
    with open(output_folder / "schedule.pickled", "wb") as fh:
        pickle.dump(schedule, fh)

    with open(output_folder / "parameters.pickled", "wb") as fh:
        pickle.dump(parameters, fh)

    with open(ert_config_file, "w") as fh:  # type: ignore[assignment]
        fh.write(  # type: ignore[call-overload]
            template.render(
                {
                    "pickled_network": output_folder.resolve() / "network.pickled",
                    "pickled_schedule": output_folder.resolve() / "schedule.pickled",
                    "pickled_parameters": output_folder.resolve()
                    / "parameters.pickled",
<<<<<<< HEAD
                    "config": config,
=======
                    "random_seed": random_seed,
                    "perforation_strategy": perforation_strategy,
                    "reference_simulation": path_ref_sim,
                    "ert_config": ert_config,
>>>>>>> 2bf65a60
                    "debug": args.debug if hasattr(args, "debug") else False,
                    "pred_schedule_file": getattr(config, "pred_schedule_file", None),
                }
            )
        )

    shutil.copyfile(
        _MODULE_FOLDER / ".." / "static" / "CREATE_FLOWNET_MODEL",
        output_folder / "CREATE_FLOWNET_MODEL",
    )

    shutil.copyfile(
        _MODULE_FOLDER / ".." / "static" / "DELETE_IN_CURRENT_ITERATION",
        output_folder / "DELETE_IN_CURRENT_ITERATION",
    )

    shutil.copyfile(
        _MODULE_FOLDER / ".." / "static" / "SAVE_ITERATION_PARAMETERS_WORKFLOW",
        output_folder / "SAVE_ITERATION_PARAMETERS_WORKFLOW",
    )

    shutil.copyfile(
        _MODULE_FOLDER / ".." / "static" / "SAVE_ITERATION_PARAMETERS_WORKFLOW_JOB",
        output_folder / "SAVE_ITERATION_PARAMETERS_WORKFLOW_JOB",
    )

    static_path = (
        getattr(config["ert"], "static_include_files")
        if hasattr(config["ert"], "static_include_files")
        else config["ert"]["static_include_files"]
    )

    shutil.copyfile(
        _MODULE_FOLDER / ".." / "static" / "SAVE_ITERATION_ANALYTICS_WORKFLOW",
        output_folder / "SAVE_ITERATION_ANALYTICS_WORKFLOW",
    )

    shutil.copyfile(
        _MODULE_FOLDER / ".." / "static" / "SAVE_ITERATION_ANALYTICS_WORKFLOW_JOB",
        output_folder / "SAVE_ITERATION_ANALYTICS_WORKFLOW_JOB",
    )

    for section in ["RUNSPEC", "PROPS", "SOLUTION", "SCHEDULE"]:
        static_source_path = pathlib.Path(static_path) / f"{section}.inc"
        if static_source_path.is_file():
            # If there is a static file for this section, for this field, copy it.
            shutil.copyfile(static_source_path, output_folder / f"{section}.inc")
        else:
            # Otherwise create an empty one.
            (output_folder / f"{section}.inc").touch()

    if parameters is not None:
        _create_observation_file(
            schedule,
            output_folder / "observations.ertobs",
            config,
            training_set_fraction,
        )

        _create_observation_file(
            schedule, output_folder / "observations.yamlobs", config, yaml=True
        )

        _create_ert_parameter_file(parameters, output_folder)

    create_synthetic_refcase(output_folder / "SYNTHETIC_REFCASE", schedule)<|MERGE_RESOLUTION|>--- conflicted
+++ resolved
@@ -110,12 +110,6 @@
     schedule: Schedule,
     config: dict,
     parameters=None,
-<<<<<<< HEAD
-=======
-    random_seed=None,
-    perforation_strategy: str = None,
-    reference_simulation: str = None,
->>>>>>> 2bf65a60
     training_set_fraction: float = 1,
     prediction_setup: bool = False,
 ):
@@ -137,8 +131,8 @@
     os.makedirs(output_folder, exist_ok=True)
 
     # Derive absolute path to reference simulation case
-    if reference_simulation:
-        path_ref_sim = pathlib.Path(reference_simulation).resolve()
+    if config["flownet"].data_source.simulation.input_case:
+        path_ref_sim = pathlib.Path(config["flownet"].data_source.simulation.input_case).resolve()
     else:
         path_ref_sim = pathlib.Path(".").resolve()
 
@@ -168,14 +162,8 @@
                     "pickled_schedule": output_folder.resolve() / "schedule.pickled",
                     "pickled_parameters": output_folder.resolve()
                     / "parameters.pickled",
-<<<<<<< HEAD
                     "config": config,
-=======
-                    "random_seed": random_seed,
-                    "perforation_strategy": perforation_strategy,
                     "reference_simulation": path_ref_sim,
-                    "ert_config": ert_config,
->>>>>>> 2bf65a60
                     "debug": args.debug if hasattr(args, "debug") else False,
                     "pred_schedule_file": getattr(config, "pred_schedule_file", None),
                 }
